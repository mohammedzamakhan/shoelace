--- conflicted
+++ resolved
@@ -62,11 +62,7 @@
     this.mutationObserver = new MutationObserver(mutations => {
       if (
         mutations.some(mutation => {
-<<<<<<< HEAD
-          return !['arial-labeledby', 'aria-controls'].includes(mutation.attributeName);
-=======
           return !['aria-labeledby', 'aria-controls'].includes(mutation.attributeName);
->>>>>>> d09c4f06
         })
       ) {
         setTimeout(() => this.setAriaLabels());
